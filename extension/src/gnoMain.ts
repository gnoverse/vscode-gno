--- conflicted
+++ resolved
@@ -31,10 +31,7 @@
 import { GO111MODULE, goModInit } from './gnoModules';
 import { GoRunTestCodeLensProvider } from './gnoRunTestCodelens';
 import { disposeGoStatusBar, expandGoStatusBar, updateGoStatusBar } from './gnoStatus';
-<<<<<<< HEAD
 import { disposeGnoDevServer } from './commands/startGnoDevServer';
-=======
->>>>>>> 3cc3a909
 import {
 	getFromGlobalState,
 	resetGlobalState,
@@ -192,12 +189,8 @@
 		cancelRunningTests(),
 		killRunningPprof(),
 		Promise.resolve(cleanupTempDir()),
-<<<<<<< HEAD
 		Promise.resolve(disposeGoStatusBar()),
 		Promise.resolve(disposeGnoDevServer())
-=======
-		Promise.resolve(disposeGoStatusBar())
->>>>>>> 3cc3a909
 	]);
 }
 
